--- conflicted
+++ resolved
@@ -1,9 +1,5 @@
-<<<<<<< HEAD
 from pydantic.v1 import BaseModel
-=======
->>>>>>> 3facfd64
 from typing import Dict, Optional
-from pydantic import BaseModel
 from enum import Enum
 
 BASE_DOCKER_IMAGE = "python:3.10.6-slim-bullseye"
@@ -11,15 +7,18 @@
 APP_NAME = "oedisi"
 DOCKER_HUB_USER = "aadillatif"
 
+
 class DefaultFileNames(str, Enum):
     INPUT_MAPPING = "input_mapping.json"
     STATIC_INPUTS = "static_inputs.json"
+
 
 class BrokerConfig(BaseModel):
     broker_port: int = 23404
     broker_ip: str = "10.5.0.2"
     api_port: int = 12345
     services: Dict = {}
+
 
 class HeathCheck(BaseModel):
     hostname: str
