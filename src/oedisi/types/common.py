from typing import Dict, Optional
from pydantic import BaseModel
from enum import Enum

BASE_DOCKER_IMAGE = "python:3.10.6-slim-bullseye"
BROKER_SERVICE = "broker"
APP_NAME = "oedisi"
DOCKER_HUB_USER = "aadillatif"
KUBERNETES_SERVICE_PREFIX= "svc"


class DefaultFileNames(str, Enum):
    INPUT_MAPPING = "input_mapping.json"
    STATIC_INPUTS = "static_inputs.json"


class BrokerConfig(BaseModel):
    broker_port: int = 23404
    broker_ip: str = "10.5.0.2"
    api_port: int = 12345
    feeder_host: str | None = None
    feeder_port: int | None = None


class HeathCheck(BaseModel):
    hostname: str
    host_ip: str


class ServerReply(BaseModel):
    detail: str
<<<<<<< HEAD
    action: Optional[str]

=======
    action: Optional[str] = None
>>>>>>> 67eeea18
<|MERGE_RESOLUTION|>--- conflicted
+++ resolved
@@ -29,9 +29,4 @@
 
 class ServerReply(BaseModel):
     detail: str
-<<<<<<< HEAD
-    action: Optional[str]
-
-=======
-    action: Optional[str] = None
->>>>>>> 67eeea18
+    action: Optional[str] = None